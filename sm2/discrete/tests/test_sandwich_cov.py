# -*- coding: utf-8 -*-
"""
Created on Mon Dec 09 21:29:20 2013

Author: Josef Perktold
"""
import os

import pytest
import numpy as np
from numpy.testing import assert_allclose
import pandas as pd

from sm2.tools.tools import add_constant
from sm2.base.covtype import get_robustcov_results
import sm2.stats.sandwich_covariance as sw

import sm2.discrete.discrete_model as smd
from sm2.regression.linear_model import OLS

import sm2.tools._testing as smt

# Dummies to avoid flake8 warnings for skipped tests
GLM = None
families = None
links = None

from .results import results_count_robust_cluster as results_st

cur_dir = os.path.dirname(os.path.abspath(__file__))

filepath = os.path.join(cur_dir, "results", "ships.csv")
data_raw = pd.read_csv(filepath, index_col=False)
ships_data = data_raw.dropna()

#mod = smd.Poisson.from_formula('accident ~ yr_con + op_75_79', data=dat)
# Don't use formula for tests against Stata because intercept needs to be last
endog = ships_data['accident']
exog_data = ships_data['yr_con op_75_79'.split()]
exog = add_constant(exog_data, prepend=False)
group = np.asarray(ships_data['ship'], int)
exposure = np.asarray(ships_data['service'])


# TODO get the test methods from regression/tests


@pytest.mark.not_vetted
class CheckCountRobustMixin(object):
    @classmethod
    def get_robust_clu(cls):
        res1 = cls.res1
        cov_clu = sw.cov_cluster(res1, group)
        cls.bse_rob = sw.se_cov(cov_clu)

        nobs, k_vars = res1.model.exog.shape
        k_params = len(res1.params)
        corr_fact = (nobs - 1.) / float(nobs - k_params)
        # for bse we need sqrt of correction factor
        cls.corr_fact = np.sqrt(corr_fact)

    def test_basic(self):
        res1 = self.res1
        res2 = self.res2

        if len(res1.params) == (len(res2.params) - 1):
            # Stata includes lnalpha in table for NegativeBinomial
            mask = np.ones(len(res2.params), np.bool_)
            mask[-2] = False
            res2_params = res2.params[mask]
            res2_bse = res2.bse[mask]
        else:
            res2_params = res2.params
            res2_bse = res2.bse

        assert_allclose(res1._results.params,
                        res2_params,
                        1e-4)

        assert_allclose(self.bse_rob / self.corr_fact,
                        res2_bse,
                        6e-5)

<<<<<<< HEAD
    # TODO: Split this up into reasonably-scoped tests
=======
>>>>>>> 11f0577b
    def test_oth(self):
        res1 = self.res1
        res2 = self.res2
        assert_allclose(res1._results.llf,
                        res2.ll,
                        1e-4)
        assert_allclose(res1._results.llnull,
                        res2.ll_0,
                        1e-4)

    def test_ttest(self):
        smt.check_ttest_tvalues(self.res1)

    def test_waldtest(self):
        smt.check_ftest_pvalues(self.res1)


@pytest.mark.not_vetted
class TestPoissonClu(CheckCountRobustMixin):
    res2 = results_st.results_poisson_clu
    model_cls = smd.Poisson
    fit_kwargs = {"disp": False}

    @classmethod
    def setup_class(cls):
        mod = cls.model_cls(endog, exog)
        cls.res1 = mod.fit(**cls.fit_kwargs)
        cls.get_robust_clu()


@pytest.mark.not_vetted
class TestPoissonCluExposure(CheckCountRobustMixin):
    res2 = results_st.results_poisson_exposure_clu  # nonrobust
    model_cls = smd.Poisson
    fit_kwargs = {"disp": False}

    @classmethod
    def setup_class(cls):
        mod = cls.model_cls(endog, exog, exposure=exposure)
        cls.res1 = mod.fit(**cls.fit_kwargs)
        cls.get_robust_clu()


@pytest.mark.not_vetted
class TestNegbinClu(CheckCountRobustMixin):
    res2 = results_st.results_negbin_clu
    model_cls = smd.NegativeBinomial
    fit_kwargs = {"disp": False, "gtol": 1e-7}

    @classmethod
    def setup_class(cls):
        mod = cls.model_cls(endog, exog)
        cls.res1 = mod.fit(**cls.fit_kwargs)
        cls.get_robust_clu()


@pytest.mark.skip(reason="GLM not ported from upstream")
@pytest.mark.not_vetted
class TestGLMPoissonClu(CheckCountRobustMixin):
    res2 = results_st.results_poisson_clu
    model_cls = GLM

    @classmethod
    def setup_class(cls):
        mod = cls.model_cls(endog, exog, family=families.Poisson())
        cls.res1 = mod.fit()
        cls.get_robust_clu()


@pytest.mark.not_vetted
class TestPoissonCluGeneric(CheckCountRobustMixin):
    res2 = results_st.results_poisson_clu
    model_cls = smd.Poisson
    cov_type = 'cluster'

    @classmethod
    def setup_class(cls):
        mod = cls.model_cls(endog, exog)
        cls.res1 = mod.fit(disp=False)

        get_robustcov_results(cls.res1._results, cls.cov_type,
                              groups=group,
                              use_correction=True,
                              df_correction=True,  # TODO has no effect
                              use_t=False,  # True,
                              use_self=True)
        cls.bse_rob = cls.res1.bse

        nobs, k_vars = cls.res1.model.exog.shape
        k_params = len(cls.res1.params)
        corr_fact = (nobs - 1.) / float(nobs - k_params)
        # for bse we need sqrt of correction factor
        cls.corr_fact = np.sqrt(corr_fact)


@pytest.mark.not_vetted
class TestPoissonHC1Generic(CheckCountRobustMixin):
    res2 = results_st.results_poisson_hc1
    model_cls = smd.Poisson

    @classmethod
    def setup_class(cls):
        mod = cls.model_cls(endog, exog)
        cls.res1 = mod.fit(disp=False)

        #res_hc0_ = cls.res1.get_robustcov_results('HC1')
        get_robustcov_results(cls.res1._results, 'HC1', use_self=True)
        cls.bse_rob = cls.res1.bse
        nobs, k_vars = mod.exog.shape
        corr_fact = (nobs) / float(nobs - 1.)
        # for bse we need sqrt of correction factor
        cls.corr_fact = np.sqrt(1. / corr_fact)


# TODO: refactor xxxFit to full testing results
@pytest.mark.not_vetted
class TestPoissonCluFit(CheckCountRobustMixin):
    res2 = results_st.results_poisson_clu
    model_cls = smd.Poisson
    cov_type = 'cluster'

    @classmethod
    def setup_class(cls):
        mod = cls.model_cls(endog, exog)

        # scaling of cov_params_default to match Stata
        # TODO should the default be changed?
        nobs, k_params = mod.exog.shape
        sc_fact = (nobs - 1.) / float(nobs - k_params)

        cov_kwds = dict(groups=group,
                        use_correction=True,
                        scaling_factor=1. / sc_fact,
                        df_correction=True)  # TODO has no effect

        cls.res1 = mod.fit(disp=False, cov_type=cls.cov_type,
                           cov_kwds=cov_kwds,
                           use_t=False,  # True,
                           )

        # The model results, t_test, ... should also work without
        # normalized_cov_params, see GH#2209
        # Note: we cannot set on the wrapper res1, we need res1._results
        cls.res1._results.normalized_cov_params = None

        cls.bse_rob = cls.res1.bse

        # backwards compatibility with inherited test methods
        cls.corr_fact = 1

    # TODO: split this by method
    def test_basic_inference(self):
        res1 = self.res1
        res2 = self.res2
        assert_allclose(res1.params, res2.params, rtol=1e-8)
        assert_allclose(res1.bse, res2.bse, rtol=1e-7)
        assert_allclose(res1.tvalues, res2.tvalues, rtol=1e-7, atol=1e-8)
        assert_allclose(res1.pvalues, res2.pvalues, rtol=1e-7, atol=1e-20)

        ci = res2.params_table[:, 4:6]
        assert_allclose(res1.conf_int(), ci, rtol=5e-7, atol=1e-20)


@pytest.mark.not_vetted
class TestPoissonHC1Fit(CheckCountRobustMixin):
    res2 = results_st.results_poisson_hc1
    model_cls = smd.Poisson
    cov_type = 'HC1'

    @classmethod
    def setup_class(cls):
        mod = cls.model_cls(endog, exog)
        cls.res1 = mod.fit(disp=False, cov_type=cls.cov_type)

        cls.bse_rob = cls.res1.bse
        nobs, k_vars = mod.exog.shape
        corr_fact = (nobs) / float(nobs - 1.)
        # for bse we need sqrt of correction factor
        cls.corr_fact = np.sqrt(1. / corr_fact)


@pytest.mark.not_vetted
class TestPoissonHC1FitExposure(CheckCountRobustMixin):
    res2 = results_st.results_poisson_exposure_hc1
    model_cls = smd.Poisson
    cov_type = 'HC1'

    @classmethod
    def setup_class(cls):
        mod = cls.model_cls(endog, exog, exposure=exposure)
        cls.res1 = mod.fit(disp=False, cov_type=cls.cov_type)

        cls.bse_rob = cls.res1.bse
        nobs, k_vars = mod.exog.shape
        corr_fact = (nobs) / float(nobs - 1.)
        # for bse we need sqrt of correction factor
        cls.corr_fact = np.sqrt(1. / corr_fact)


@pytest.mark.not_vetted
class TestPoissonCluExposureGeneric(CheckCountRobustMixin):
    res2 = results_st.results_poisson_exposure_clu  # nonrobust
    model_cls = smd.Poisson
    cov_type = 'cluster'

    @classmethod
    def setup_class(cls):
        mod = cls.model_cls(endog, exog, exposure=exposure)
        cls.res1 = mod.fit(disp=False)

        get_robustcov_results(cls.res1._results, cls.cov_type,
                              groups=group,
                              use_correction=True,
                              df_correction=True,   # TODO has no effect
                              use_t=False,  # True,
                              use_self=True)
        cls.bse_rob = cls.res1.bse

        nobs, k_vars = cls.res1.model.exog.shape
        k_params = len(cls.res1.params)
        corr_fact = (nobs - 1.) / float(nobs - k_params)
        # for bse we need sqrt of correction factor
        cls.corr_fact = np.sqrt(corr_fact)


@pytest.mark.skip(reason="GLM not ported from upstream")
@pytest.mark.not_vetted
class TestGLMPoissonCluGeneric(CheckCountRobustMixin):
    res2 = results_st.results_poisson_clu
    cov_type = 'cluster'
    model_cls = GLM

    @classmethod
    def setup_class(cls):
        mod = cls.model_cls(endog, exog, family=families.Poisson())
        cls.res1 = mod.fit()

        get_robustcov_results(cls.res1._results, cls.cov_type,
                              groups=group,
                              use_correction=True,
                              df_correction=True,  # TODO has no effect
                              use_t=False,  # True,
                              use_self=True)
        cls.bse_rob = cls.res1.bse

        nobs, k_vars = cls.res1.model.exog.shape
        k_params = len(cls.res1.params)
        corr_fact = (nobs - 1.) / float(nobs - k_params)
        # for bse we need sqrt of correction factor
        cls.corr_fact = np.sqrt(corr_fact)


# TODO: refactor xxxFit to full testing results
@pytest.mark.skip(reason="GLM not ported from upstream")
@pytest.mark.not_vetted
class TestGLMPoissonHC1Generic(CheckCountRobustMixin):
    res2 = results_st.results_poisson_hc1
    model_cls = GLM

    @classmethod
    def setup_class(cls):
        mod = cls.model_cls(endog, exog, family=families.Poisson())
        cls.res1 = mod.fit()

        #res_hc0_ = cls.res1.get_robustcov_results('HC1')
        get_robustcov_results(cls.res1._results, 'HC1', use_self=True)
        cls.bse_rob = cls.res1.bse
        nobs, k_vars = mod.exog.shape
        corr_fact = (nobs) / float(nobs - 1.)
        # for bse we need sqrt of correction factor
        cls.corr_fact = np.sqrt(1. / corr_fact)


@pytest.mark.skip(reason="GLM not ported from upstream")
@pytest.mark.not_vetted
class TestGLMPoissonCluFit(CheckCountRobustMixin):
    res2 = results_st.results_poisson_clu
    cov_type = 'cluster'
    model_cls = GLM
    cov_kwds = dict(groups=group,
                    use_correction=True,
                    df_correction=True)  # TODO has no effect

    @classmethod
    def setup_class(cls):
        mod = cls.model_cls(endog, exog, family=families.Poisson())
        cls.res1 = mod.fit(cov_type=cls.cov_type,
                           cov_kwds=cls.cov_kwds,
                           use_t=False,  # True,
                           )

        # The model results, t_test, ... should also work without
        # normalized_cov_params, see GH#2209
        # Note: we cannot set on the wrapper res1, we need res1._results
        cls.res1._results.normalized_cov_params = None

        cls.bse_rob = cls.res1.bse

        nobs, k_vars = mod.exog.shape
        k_params = len(cls.res1.params)
        corr_fact = (nobs - 1.) / float(nobs - k_params)
        # for bse we need sqrt of correction factor
        cls.corr_fact = np.sqrt(corr_fact)


@pytest.mark.skip(reason="GLM not ported from upstream")
@pytest.mark.not_vetted
class TestGLMPoissonHC1Fit(CheckCountRobustMixin):
    res2 = results_st.results_poisson_hc1
    cov_type = 'HC1'
    model_cls = GLM

    @classmethod
    def setup_class(cls):
        mod = cls.model_cls(endog, exog, family=families.Poisson())
        cls.res1 = mod.fit(cov_type=cls.cov_type)

        cls.bse_rob = cls.res1.bse
        nobs, k_vars = mod.exog.shape
        corr_fact = (nobs) / float(nobs - 1.)
        # for bse we need sqrt of correction factor
        cls.corr_fact = np.sqrt(1. / corr_fact)


@pytest.mark.not_vetted
<<<<<<< HEAD
=======
class TestNegbinClu(CheckCountRobustMixin):
    res2 = results_st.results_negbin_clu
    model_cls = smd.NegativeBinomial
    fit_kwargs = {'disp': False, 'gtol': 1e-7}

    @classmethod
    def setup_class(cls):
        model = cls.model_cls(endog, exog)
        cls.res1 = model.fit(**cls.fit_kwargs)
        cls.get_robust_clu()


@pytest.mark.not_vetted
>>>>>>> 11f0577b
class TestNegbinCluExposure(CheckCountRobustMixin):
    res2 = results_st.results_negbin_exposure_clu  # nonrobust
    model_cls = smd.NegativeBinomial

    @classmethod
    def setup_class(cls):
        mod = cls.model_cls(endog, exog, exposure=exposure)
        cls.res1 = mod.fit(disp=False)
        cls.get_robust_clu()
        #mod_nbe = smd.NegativeBinomial(endog, exog,
        #                                exposure=ships_data['service'])
        #res_nbe = mod_nbe.fit()
        #mod_nb = smd.NegativeBinomial(endog, exog)
        #res_nb = mod_nb.fit()
        #
        #cov_clu_nb = sw.cov_cluster(res_nb, group)
        #k_params = k_vars + 1
        #cov_p = cov_clu_nb / ((nobs - 1.) / float(nobs - k_params))
        #wt = res_nb.wald_test(np.eye(len(res_nb.params))[1:3], cov_p=cov_p)


@pytest.mark.not_vetted
class TestNegbinCluGeneric(CheckCountRobustMixin):
    res2 = results_st.results_negbin_clu
    cov_type = 'cluster'
    model_cls = smd.NegativeBinomial

    @classmethod
    def setup_class(cls):
        mod = cls.model_cls(endog, exog)
        cls.res1 = mod.fit(disp=False, gtol=1e-7)

        get_robustcov_results(cls.res1._results, cls.cov_type,
                              groups=group,
                              use_correction=True,
                              df_correction=True,  # TODO has no effect
                              use_t=False,  # True,
                              use_self=True)
        cls.bse_rob = cls.res1.bse

        nobs, k_vars = mod.exog.shape
        k_params = len(cls.res1.params)
        corr_fact = (nobs - 1.) / float(nobs - k_params)
        # for bse we need sqrt of correction factor
        cls.corr_fact = np.sqrt(corr_fact)


@pytest.mark.not_vetted
class TestNegbinCluFit(CheckCountRobustMixin):
    res2 = results_st.results_negbin_clu
    cov_type = 'cluster'
    model_cls = smd.NegativeBinomial
    cov_kwds = dict(groups=group,
                    use_correction=True,
                    df_correction=True),  # TODO has no effect

    @classmethod
    def setup_class(cls):
        mod = cls.model_cls(endog, exog)
        cls.res1 = mod.fit(disp=False, cov_type=cls.cov_type,
                           cov_kwds=cls.cov_kwds,
                           use_t=False,  # True,
                           gtol=1e-7)
        cls.bse_rob = cls.res1.bse

        nobs, k_vars = mod.exog.shape
        k_params = len(cls.res1.params)
        corr_fact = (nobs - 1.) / float(nobs - k_params)
        # for bse we need sqrt of correction factor
        cls.corr_fact = np.sqrt(corr_fact)


@pytest.mark.not_vetted
class TestNegbinCluExposureFit(CheckCountRobustMixin):
    res2 = results_st.results_negbin_exposure_clu  # nonrobust
    model_cls = smd.NegativeBinomial
    cov_type = 'cluster'
    cov_kwds = dict(groups=group,
                    use_correction=True,
                    df_correction=True)  # TODO has no effect

    @classmethod
    def setup_class(cls):
        mod = cls.model_cls(endog, exog, exposure=exposure)
        cls.res1 = mod.fit(disp=False,
                           cov_type=cls.cov_type,
                           cov_kwds=cls.cov_kwds,
                           use_t=False,  # True,
                           )
        cls.bse_rob = cls.res1.bse

        nobs, k_vars = mod.exog.shape
        k_params = len(cls.res1.params)
        corr_fact = (nobs - 1.) / float(nobs - k_params)
        # for bse we need sqrt of correction factor
        cls.corr_fact = np.sqrt(corr_fact)


@pytest.mark.not_vetted
class CheckDiscreteGLM(object):
    # compare GLM with other models, no verified reference results

    def test_basic(self):
        res1 = self.res1
        res2 = self.res2

        assert res1.cov_type == self.cov_type
        assert res2.cov_type == self.cov_type

        assert_allclose(res1.params, res2.params, rtol=1e-13)
        # bug TODO res1.scale missing ?  in Gaussian/OLS
        assert_allclose(res1.bse, res2.bse, rtol=1e-13)
        # if not self.cov_type == 'nonrobust':
        #    assert_allclose(res1.bse * res1.scale, res2.bse, rtol=1e-13)
        # else:
        #    assert_allclose(res1.bse, res2.bse, rtol=1e-13)


@pytest.mark.skip(reason="GLM not ported from upstream")
@pytest.mark.not_vetted
class TestGLMLogit(CheckDiscreteGLM):
    cov_type = 'cluster'
    model_cls = GLM
    cov_kwds = {'groups': group}

    @classmethod
    def setup_class(cls):
        endog_bin = (endog > endog.mean()).astype(int)

        mod1 = cls.model_cls(endog_bin, exog, family=families.Binomial())
        cls.res1 = mod1.fit(cov_type=cls.cov_type, cov_kwds=cls.cov_kwds)

        mod1 = smd.Logit(endog_bin, exog)
        cls.res2 = mod1.fit(cov_type=cls.cov_type, cov_kwds=cls.cov_kwds)


@pytest.mark.skip(reason="GLM not ported from upstream")
@pytest.mark.not_vetted
@pytest.mark.xfail(reason="This test is mangled upstream.  Has comment: "
                          "invalid link. What's Probit as GLM?")
class TestGLMProbit(CheckDiscreteGLM):
    cov_type = 'cluster'
    model_cls = GLM
    cov_kwds = {'groups': group}

    @classmethod
    def setup_class(cls):
        endog_bin = (endog > endog.mean()).astype(int)

        mod1 = cls.model_cls(endog_bin, exog,
                             family=families.Gaussian(link=links.CDFLink()))
        cls.res1 = mod1.fit(cov_type=cls.cov_type, cov_kwds=cls.cov_kwds)

        mod1 = smd.Probit(endog_bin, exog)
        cls.res2 = mod1.fit(cov_type=cls.cov_type, cov_kwds=cls.cov_kwds)


@pytest.mark.skip(reason="GLM not ported from upstream")
@pytest.mark.not_vetted
class TestGLMGaussNonRobust(CheckDiscreteGLM):
    cov_type = 'nonrobust'
    model_cls = GLM
    cov_kwds = {}

    @classmethod
    def setup_class(cls):
        mod1 = cls.model_cls(endog, exog, family=families.Gaussian())
        cls.res1 = mod1.fit(cov_kwds=cls.cov_kwds)

        mod2 = OLS(endog, exog)
        cls.res2 = mod2.fit(cov_kwds=cls.cov_kwds)


@pytest.mark.skip(reason="GLM not ported from upstream")
@pytest.mark.not_vetted
class TestGLMGaussClu(CheckDiscreteGLM):
    cov_type = 'cluster'
    model_cls = GLM
    cov_kwds = {'groups': group}

    @classmethod
    def setup_class(cls):
        mod1 = cls.model_cls(endog, exog, family=families.Gaussian())
        cls.res1 = mod1.fit(cov_type=cls.cov_type, cov_kwds=cls.cov_kwds)

        mod2 = OLS(endog, exog)
        cls.res2 = mod2.fit(cov_type=cls.cov_type, cov_kwds=cls.cov_kwds)


@pytest.mark.skip(reason="GLM not ported from upstream")
@pytest.mark.not_vetted
class TestGLMGaussHC(CheckDiscreteGLM):
    cov_type = 'HC0'
    model_cls = GLM
    cov_kwds = {}

    @classmethod
    def setup_class(cls):
        mod1 = cls.model_cls(endog, exog, family=families.Gaussian())
        cls.res1 = mod1.fit(cov_type=cls.cov_type, cov_kwds=cls.cov_kwds)

        mod2 = OLS(endog, exog)
        cls.res2 = mod2.fit(cov_type=cls.cov_type, cov_kwds=cls.cov_kwds)


@pytest.mark.skip(reason="GLM not ported from upstream")
@pytest.mark.not_vetted
class TestGLMGaussHAC(CheckDiscreteGLM):
    cov_type = 'HAC'
    model_cls = GLM
    cov_kwds = {'maxlags': 2}

    @classmethod
    def setup_class(cls):
        mod1 = cls.model_cls(endog, exog, family=families.Gaussian())
        cls.res1 = mod1.fit(cov_type=cls.cov_type, cov_kwds=cls.cov_kwds)

        mod2 = OLS(endog, exog)
        cls.res2 = mod2.fit(cov_type=cls.cov_type, cov_kwds=cls.cov_kwds)


@pytest.mark.skip(reason="GLM not ported from upstream")
@pytest.mark.not_vetted
class TestGLMGaussHACUniform(CheckDiscreteGLM):
    cov_type = 'HAC'
    model_cls = GLM
    cov_kwds = {'kernel': sw.weights_uniform, 'maxlags': 2}

    @classmethod
    def setup_class(cls):
        mod1 = cls.model_cls(endog, exog, family=families.Gaussian())
        cls.res1 = mod1.fit(cov_type=cls.cov_type, cov_kwds=cls.cov_kwds)

        mod2 = OLS(endog, exog)
        cls.res2 = mod2.fit(cov_type=cls.cov_type, cov_kwds=cls.cov_kwds)

        # for debugging
        cls.res3 = mod2.fit(cov_type=cls.cov_type, cov_kwds={'maxlags': 2})
        # TODO: Should something be done with res3?

    def test_cov_options(self):
        # check keyword `weights_func
        kwdsa = {'weights_func': sw.weights_uniform, 'maxlags': 2}
        res1a = self.res1.model.fit(cov_type=self.cov_type, cov_kwds=kwdsa)
        res2a = self.res2.model.fit(cov_type=self.cov_type, cov_kwds=kwdsa)

        assert_allclose(res1a.bse,
                        self.res1.bse,
                        rtol=1e-12)
        assert_allclose(res2a.bse,
                        self.res2.bse,
                        rtol=1e-12)

        # regression test for bse values
        bse = np.array([2.82203924, 4.60199596, 11.01275064])
        assert_allclose(res1a.bse, bse, rtol=1e-6)

        assert res1a.cov_kwds['weights_func'] is sw.weights_uniform

        kwdsb = {'kernel': sw.weights_bartlett, 'maxlags': 2}
        res1a = self.res1.model.fit(cov_type='HAC', cov_kwds=kwdsb)
        res2a = self.res2.model.fit(cov_type='HAC', cov_kwds=kwdsb)
        assert_allclose(res1a.bse,
                        res2a.bse,
                        rtol=1e-12)

        # regression test for bse values
        bse = np.array([2.502264, 3.697807, 9.193303])
        assert_allclose(res1a.bse,
                        bse,
                        rtol=1e-6)


@pytest.mark.skip(reason="GLM not ported from upstream")
@pytest.mark.not_vetted
class TestGLMGaussHACPanel(CheckDiscreteGLM):
    cov_type = 'hac-panel'
    model_cls = GLM
    cov_kwds = {'time': np.tile(np.arange(7), 5)[:-1],
                # time index is just made up to have a test case
                'maxlags': 2,
                'kernel': sw.weights_uniform,
                'use_correction': 'hac',
                'df_correction': False}

    @classmethod
    def setup_class(cls):
        mod1 = cls.model_cls(endog.copy(), exog.copy(),
                             family=families.Gaussian())
        cls.res1 = mod1.fit(cov_type=cls.cov_type, cov_kwds=cls.kwds)
        cls.res1b = mod1.fit(cov_type='nw-panel', cov_kwds=cls.kwds)

        mod2 = OLS(endog, exog)
        cls.res2 = mod2.fit(cov_type=cls.cov_type, cov_kwds=cls.kwds)

    def test_kwd(self):
        # test corrected keyword name
        assert_allclose(self.res1b.bse, self.res1.bse, rtol=1e-12)


@pytest.mark.skip(reason="GLM not ported from upstream")
@pytest.mark.not_vetted
class TestGLMGaussHACPanelGroups(CheckDiscreteGLM):
    cov_type = 'hac-panel'
    model_cls = GLM
    cov_kwds = {'groups': pd.Series(np.repeat(np.arange(5), 7)[:-1]),
                # check for GH#3606
                'maxlags': 2,
                'kernel': sw.weights_uniform,
                'use_correction': 'hac',
                'df_correction': False}

    @classmethod
    def setup_class(cls):
        mod1 = cls.model_cls(endog.copy(), exog.copy(),
                             family=families.Gaussian())
        cls.res1 = mod1.fit(cov_type=cls.cov_type, cov_kwds=cls.cov_kwds)

        mod2 = OLS(endog, exog)
        cls.res2 = mod2.fit(cov_type=cls.cov_type, cov_kwds=cls.cov_kwds)


@pytest.mark.skip(reason="GLM not ported from upstream")
@pytest.mark.not_vetted
class TestGLMGaussHACGroupsum(CheckDiscreteGLM):
    cov_type = 'hac-groupsum'
    model_cls = GLM
    cov_kwds = {'time': pd.Series(np.tile(np.arange(7), 5)[:-1]),
                # time index is just made up to have a test case
                # check for GH#3606
                'maxlags': 2,
                'use_correction': 'hac',
                'df_correction': False}

    @classmethod
    def setup_class(cls):
        mod1 = cls.model_cls(endog, exog, family=families.Gaussian())
        cls.res1 = mod1.fit(cov_type=cls.cov_type, cov_kwds=cls.cov_kwds)

        cls.res1b = mod1.fit(cov_type=cls.cov_type, cov_kwds=cls.cov_kwds)
        mod2 = OLS(endog, exog)
        cls.res2 = mod2.fit(cov_type=cls.cov_type, cov_kwds=cls.cov_kwds)

    def test_kwd(self):
        # test corrected keyword name
        assert_allclose(self.res1b.bse, self.res1.bse, rtol=1e-12)<|MERGE_RESOLUTION|>--- conflicted
+++ resolved
@@ -81,10 +81,7 @@
                         res2_bse,
                         6e-5)
 
-<<<<<<< HEAD
     # TODO: Split this up into reasonably-scoped tests
-=======
->>>>>>> 11f0577b
     def test_oth(self):
         res1 = self.res1
         res2 = self.res2
@@ -410,22 +407,6 @@
 
 
 @pytest.mark.not_vetted
-<<<<<<< HEAD
-=======
-class TestNegbinClu(CheckCountRobustMixin):
-    res2 = results_st.results_negbin_clu
-    model_cls = smd.NegativeBinomial
-    fit_kwargs = {'disp': False, 'gtol': 1e-7}
-
-    @classmethod
-    def setup_class(cls):
-        model = cls.model_cls(endog, exog)
-        cls.res1 = model.fit(**cls.fit_kwargs)
-        cls.get_robust_clu()
-
-
-@pytest.mark.not_vetted
->>>>>>> 11f0577b
 class TestNegbinCluExposure(CheckCountRobustMixin):
     res2 = results_st.results_negbin_exposure_clu  # nonrobust
     model_cls = smd.NegativeBinomial
