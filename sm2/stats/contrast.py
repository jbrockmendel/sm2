--- conflicted
+++ resolved
@@ -5,10 +5,8 @@
 import numpy as np
 from scipy import stats
 
-<<<<<<< HEAD
 from sm2.tools.tools import not_ported
-=======
->>>>>>> 448f526b
+
 
 # TODO: should this be public if it's just a container?
 class ContrastResults(object):
